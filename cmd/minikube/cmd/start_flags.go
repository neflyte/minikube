/*
Copyright 2020 The Kubernetes Authors All rights reserved.

Licensed under the Apache License, Version 2.0 (the "License");
you may not use this file except in compliance with the License.
You may obtain a copy of the License at

    http://www.apache.org/licenses/LICENSE-2.0

Unless required by applicable law or agreed to in writing, software
distributed under the License is distributed on an "AS IS" BASIS,
WITHOUT WARRANTIES OR CONDITIONS OF ANY KIND, either express or implied.
See the License for the specific language governing permissions and
limitations under the License.
*/

package cmd

import (
	"fmt"
	"strings"
	"time"

	"github.com/blang/semver"
	"github.com/golang/glog"
	"github.com/pkg/errors"
	"github.com/spf13/cobra"
	"github.com/spf13/viper"
	"k8s.io/minikube/pkg/drivers/kic"
	"k8s.io/minikube/pkg/minikube/bootstrapper/bsutil"
	"k8s.io/minikube/pkg/minikube/bootstrapper/bsutil/kverify"
	"k8s.io/minikube/pkg/minikube/config"
	"k8s.io/minikube/pkg/minikube/constants"
	"k8s.io/minikube/pkg/minikube/cruntime"
	"k8s.io/minikube/pkg/minikube/download"
	"k8s.io/minikube/pkg/minikube/driver"
	"k8s.io/minikube/pkg/minikube/exit"
	"k8s.io/minikube/pkg/minikube/out"
	pkgutil "k8s.io/minikube/pkg/util"
	"k8s.io/minikube/pkg/version"
)

const (
	isoURL                  = "iso-url"
	memory                  = "memory"
	cpus                    = "cpus"
	humanReadableDiskSize   = "disk-size"
	nfsSharesRoot           = "nfs-shares-root"
	nfsShare                = "nfs-share"
	kubernetesVersion       = "kubernetes-version"
	hostOnlyCIDR            = "host-only-cidr"
	containerRuntime        = "container-runtime"
	criSocket               = "cri-socket"
	networkPlugin           = "network-plugin"
	enableDefaultCNI        = "enable-default-cni"
	hypervVirtualSwitch     = "hyperv-virtual-switch"
	hypervUseExternalSwitch = "hyperv-use-external-switch"
	hypervExternalAdapter   = "hyperv-external-adapter"
	kvmNetwork              = "kvm-network"
	kvmQemuURI              = "kvm-qemu-uri"
	kvmGPU                  = "kvm-gpu"
	kvmHidden               = "kvm-hidden"
	minikubeEnvPrefix       = "MINIKUBE"
	installAddons           = "install-addons"
	defaultDiskSize         = "20000mb"
	keepContext             = "keep-context"
	createMount             = "mount"
	featureGates            = "feature-gates"
	apiServerName           = "apiserver-name"
	apiServerPort           = "apiserver-port"
	dnsDomain               = "dns-domain"
	serviceCIDR             = "service-cluster-ip-range"
	imageRepository         = "image-repository"
	imageMirrorCountry      = "image-mirror-country"
	mountString             = "mount-string"
	disableDriverMounts     = "disable-driver-mounts"
	cacheImages             = "cache-images"
	uuid                    = "uuid"
	vpnkitSock              = "hyperkit-vpnkit-sock"
	vsockPorts              = "hyperkit-vsock-ports"
	embedCerts              = "embed-certs"
	noVTXCheck              = "no-vtx-check"
	downloadOnly            = "download-only"
	dnsProxy                = "dns-proxy"
	hostDNSResolver         = "host-dns-resolver"
	waitComponents          = "wait"
	force                   = "force"
	dryRun                  = "dry-run"
	interactive             = "interactive"
	waitTimeout             = "wait-timeout"
	nativeSSH               = "native-ssh"
	minUsableMem            = 1024 // Kubernetes will not start with less than 1GB
	minRecommendedMem       = 2000 // Warn at no lower than existing configurations
	minimumCPUS             = 2
	minimumDiskSize         = 2000
	autoUpdate              = "auto-update-drivers"
	hostOnlyNicType         = "host-only-nic-type"
	natNicType              = "nat-nic-type"
	nodes                   = "nodes"
	preload                 = "preload"
	deleteOnFailure         = "delete-on-failure"
<<<<<<< HEAD
	forceSystemd            = "force-systemd"
=======
	kicBaseImage            = "base-image"
>>>>>>> 6bed90c4
)

// initMinikubeFlags includes commandline flags for minikube.
func initMinikubeFlags() {
	viper.SetEnvPrefix(minikubeEnvPrefix)
	// Replaces '-' in flags with '_' in env variables
	// e.g. iso-url => $ENVPREFIX_ISO_URL
	viper.SetEnvKeyReplacer(strings.NewReplacer("-", "_"))
	viper.AutomaticEnv()

	startCmd.Flags().Bool(force, false, "Force minikube to perform possibly dangerous operations")
	startCmd.Flags().Bool(interactive, true, "Allow user prompts for more information")
	startCmd.Flags().Bool(dryRun, false, "dry-run mode. Validates configuration, but does not mutate system state")

	startCmd.Flags().Int(cpus, 2, "Number of CPUs allocated to Kubernetes.")
	startCmd.Flags().String(memory, "", "Amount of RAM to allocate to Kubernetes (format: <number>[<unit>], where unit = b, k, m or g).")
	startCmd.Flags().String(humanReadableDiskSize, defaultDiskSize, "Disk size allocated to the minikube VM (format: <number>[<unit>], where unit = b, k, m or g).")
	startCmd.Flags().Bool(downloadOnly, false, "If true, only download and cache files for later use - don't install or start anything.")
	startCmd.Flags().Bool(cacheImages, true, "If true, cache docker images for the current bootstrapper and load them into the machine. Always false with --driver=none.")
	startCmd.Flags().StringSlice(isoURL, download.DefaultISOURLs(), "Locations to fetch the minikube ISO from.")
	startCmd.Flags().String(kicBaseImage, kic.BaseImage, "The base image to use for docker/podman drivers. Intended for local development.")
	startCmd.Flags().Bool(keepContext, false, "This will keep the existing kubectl context and will create a minikube context.")
	startCmd.Flags().Bool(embedCerts, false, "if true, will embed the certs in kubeconfig.")
	startCmd.Flags().String(containerRuntime, "docker", "The container runtime to be used (docker, crio, containerd).")
	startCmd.Flags().Bool(createMount, false, "This will start the mount daemon and automatically mount files into minikube.")
	startCmd.Flags().String(mountString, constants.DefaultMountDir+":/minikube-host", "The argument to pass the minikube mount command on start.")
	startCmd.Flags().StringArrayVar(&config.AddonList, "addons", nil, "Enable addons. see `minikube addons list` for a list of valid addon names.")
	startCmd.Flags().String(criSocket, "", "The cri socket path to be used.")
	startCmd.Flags().String(networkPlugin, "", "The name of the network plugin.")
	startCmd.Flags().Bool(enableDefaultCNI, false, "Enable the default CNI plugin (/etc/cni/net.d/k8s.conf). Used in conjunction with \"--network-plugin=cni\".")
	startCmd.Flags().StringSlice(waitComponents, kverify.DefaultWaitList, fmt.Sprintf("comma separated list of kubernetes components to verify and wait for after starting a cluster. defaults to %q, available options: %q . other acceptable values are 'all' or 'none', 'true' and 'false'", strings.Join(kverify.DefaultWaitList, ","), strings.Join(kverify.AllComponentsList, ",")))
	startCmd.Flags().Duration(waitTimeout, 6*time.Minute, "max time to wait per Kubernetes core services to be healthy.")
	startCmd.Flags().Bool(nativeSSH, true, "Use native Golang SSH client (default true). Set to 'false' to use the command line 'ssh' command when accessing the docker machine. Useful for the machine drivers when they will not start with 'Waiting for SSH'.")
	startCmd.Flags().Bool(autoUpdate, true, "If set, automatically updates drivers to the latest version. Defaults to true.")
	startCmd.Flags().Bool(installAddons, true, "If set, install addons. Defaults to true.")
	startCmd.Flags().IntP(nodes, "n", 1, "The number of nodes to spin up. Defaults to 1.")
	startCmd.Flags().Bool(preload, true, "If set, download tarball of preloaded images if available to improve start time. Defaults to true.")
	startCmd.Flags().Bool(deleteOnFailure, false, "If set, delete the current cluster if start fails and try again. Defaults to false.")
	startCmd.Flags().Bool(forceSystemd, false, "If set, force the container runtime to use sytemd as cgroup manager. Currently available for docker and crio. Defaults to false.")
}

// initKubernetesFlags inits the commandline flags for kubernetes related options
func initKubernetesFlags() {
	startCmd.Flags().String(kubernetesVersion, "", fmt.Sprintf("The kubernetes version that the minikube VM will use (ex: v1.2.3, 'stable' for %s, 'latest' for %s). Defaults to 'stable'.", constants.DefaultKubernetesVersion, constants.NewestKubernetesVersion))
	startCmd.Flags().Var(&config.ExtraOptions, "extra-config",
		`A set of key=value pairs that describe configuration that may be passed to different components.
		The key should be '.' separated, and the first part before the dot is the component to apply the configuration to.
		Valid components are: kubelet, kubeadm, apiserver, controller-manager, etcd, proxy, scheduler
		Valid kubeadm parameters: `+fmt.Sprintf("%s, %s", strings.Join(bsutil.KubeadmExtraArgsWhitelist[bsutil.KubeadmCmdParam], ", "), strings.Join(bsutil.KubeadmExtraArgsWhitelist[bsutil.KubeadmConfigParam], ",")))
	startCmd.Flags().String(featureGates, "", "A set of key=value pairs that describe feature gates for alpha/experimental features.")
	startCmd.Flags().String(dnsDomain, constants.ClusterDNSDomain, "The cluster dns domain name used in the kubernetes cluster")
	startCmd.Flags().Int(apiServerPort, constants.APIServerPort, "The apiserver listening port")
	startCmd.Flags().String(apiServerName, constants.APIServerName, "The authoritative apiserver hostname for apiserver certificates and connectivity. This can be used if you want to make the apiserver available from outside the machine")
	startCmd.Flags().StringArrayVar(&apiServerNames, "apiserver-names", nil, "A set of apiserver names which are used in the generated certificate for kubernetes.  This can be used if you want to make the apiserver available from outside the machine")
	startCmd.Flags().IPSliceVar(&apiServerIPs, "apiserver-ips", nil, "A set of apiserver IP Addresses which are used in the generated certificate for kubernetes.  This can be used if you want to make the apiserver available from outside the machine")
}

// initDriverFlags inits the commandline flags for vm drivers
func initDriverFlags() {
	startCmd.Flags().String("driver", "", fmt.Sprintf("Driver is one of: %v (defaults to auto-detect)", driver.DisplaySupportedDrivers()))
	startCmd.Flags().String("vm-driver", "", "DEPRECATED, use `driver` instead.")
	startCmd.Flags().Bool(disableDriverMounts, false, "Disables the filesystem mounts provided by the hypervisors")
	startCmd.Flags().Bool("vm", false, "Filter to use only VM Drivers")

	// kvm2
	startCmd.Flags().String(kvmNetwork, "default", "The KVM network name. (kvm2 driver only)")
	startCmd.Flags().String(kvmQemuURI, "qemu:///system", "The KVM QEMU connection URI. (kvm2 driver only)")
	startCmd.Flags().Bool(kvmGPU, false, "Enable experimental NVIDIA GPU support in minikube")
	startCmd.Flags().Bool(kvmHidden, false, "Hide the hypervisor signature from the guest in minikube (kvm2 driver only)")

	// virtualbox
	startCmd.Flags().String(hostOnlyCIDR, "192.168.99.1/24", "The CIDR to be used for the minikube VM (virtualbox driver only)")
	startCmd.Flags().Bool(dnsProxy, false, "Enable proxy for NAT DNS requests (virtualbox driver only)")
	startCmd.Flags().Bool(hostDNSResolver, true, "Enable host resolver for NAT DNS requests (virtualbox driver only)")
	startCmd.Flags().Bool(noVTXCheck, false, "Disable checking for the availability of hardware virtualization before the vm is started (virtualbox driver only)")
	startCmd.Flags().String(hostOnlyNicType, "virtio", "NIC Type used for host only network. One of Am79C970A, Am79C973, 82540EM, 82543GC, 82545EM, or virtio (virtualbox driver only)")
	startCmd.Flags().String(natNicType, "virtio", "NIC Type used for host only network. One of Am79C970A, Am79C973, 82540EM, 82543GC, 82545EM, or virtio (virtualbox driver only)")

	// hyperkit
	startCmd.Flags().StringSlice(vsockPorts, []string{}, "List of guest VSock ports that should be exposed as sockets on the host (hyperkit driver only)")
	startCmd.Flags().String(uuid, "", "Provide VM UUID to restore MAC address (hyperkit driver only)")
	startCmd.Flags().String(vpnkitSock, "", "Location of the VPNKit socket used for networking. If empty, disables Hyperkit VPNKitSock, if 'auto' uses Docker for Mac VPNKit connection, otherwise uses the specified VSock (hyperkit driver only)")
	startCmd.Flags().StringSlice(nfsShare, []string{}, "Local folders to share with Guest via NFS mounts (hyperkit driver only)")
	startCmd.Flags().String(nfsSharesRoot, "/nfsshares", "Where to root the NFS Shares, defaults to /nfsshares (hyperkit driver only)")

	// hyperv
	startCmd.Flags().String(hypervVirtualSwitch, "", "The hyperv virtual switch name. Defaults to first found. (hyperv driver only)")
	startCmd.Flags().Bool(hypervUseExternalSwitch, false, "Whether to use external switch over Default Switch if virtual switch not explicitly specified. (hyperv driver only)")
	startCmd.Flags().String(hypervExternalAdapter, "", "External Adapter on which external switch will be created if no external switch is found. (hyperv driver only)")
}

// initNetworkingFlags inits the commandline flags for connectivity related flags for start
func initNetworkingFlags() {
	startCmd.Flags().StringSliceVar(&insecureRegistry, "insecure-registry", nil, "Insecure Docker registries to pass to the Docker daemon.  The default service CIDR range will automatically be added.")
	startCmd.Flags().StringSliceVar(&registryMirror, "registry-mirror", nil, "Registry mirrors to pass to the Docker daemon")
	startCmd.Flags().String(imageRepository, "", "Alternative image repository to pull docker images from. This can be used when you have limited access to gcr.io. Set it to \"auto\" to let minikube decide one for you. For Chinese mainland users, you may use local gcr.io mirrors such as registry.cn-hangzhou.aliyuncs.com/google_containers")
	startCmd.Flags().String(imageMirrorCountry, "", "Country code of the image mirror to be used. Leave empty to use the global one. For Chinese mainland users, set it to cn.")
	startCmd.Flags().String(serviceCIDR, constants.DefaultServiceCIDR, "The CIDR to be used for service cluster IPs.")
	startCmd.Flags().StringArrayVar(&config.DockerEnv, "docker-env", nil, "Environment variables to pass to the Docker daemon. (format: key=value)")
	startCmd.Flags().StringArrayVar(&config.DockerOpt, "docker-opt", nil, "Specify arbitrary flags to pass to the Docker daemon. (format: key=value)")
}

// ClusterFlagValue returns the current cluster name based on flags
func ClusterFlagValue() string {
	return viper.GetString(config.ProfileName)
}

// generateClusterConfig generate a config.ClusterConfig based on flags or existing cluster config
func generateClusterConfig(cmd *cobra.Command, existing *config.ClusterConfig, k8sVersion string, drvName string) (config.ClusterConfig, config.Node, error) {
	cc := config.ClusterConfig{}
	if existing != nil { // create profile config first time
		cc = updateExistingConfigFromFlags(cmd, existing)
	} else {
		glog.Info("no existing cluster config was found, will generate one from the flags ")
		sysLimit, containerLimit, err := memoryLimits(drvName)
		if err != nil {
			glog.Warningf("Unable to query memory limits: %v", err)
		}

		mem := suggestMemoryAllocation(sysLimit, containerLimit)
		if cmd.Flags().Changed(memory) {
			mem, err = pkgutil.CalculateSizeInMB(viper.GetString(memory))
			if err != nil {
				exit.WithCodeT(exit.Config, "Generate unable to parse memory '{{.memory}}': {{.error}}", out.V{"memory": viper.GetString(memory), "error": err})
			}

		} else {
			glog.Infof("Using suggested %dMB memory alloc based on sys=%dMB, container=%dMB", mem, sysLimit, containerLimit)
		}

		diskSize, err := pkgutil.CalculateSizeInMB(viper.GetString(humanReadableDiskSize))
		if err != nil {
			exit.WithCodeT(exit.Config, "Generate unable to parse disk size '{{.diskSize}}': {{.error}}", out.V{"diskSize": viper.GetString(humanReadableDiskSize), "error": err})
		}

		r, err := cruntime.New(cruntime.Config{Type: viper.GetString(containerRuntime)})
		if err != nil {
			return cc, config.Node{}, errors.Wrap(err, "new runtime manager")
		}

		if cmd.Flags().Changed(imageRepository) {
			cc.KubernetesConfig.ImageRepository = viper.GetString(imageRepository)
		}

		// Pick good default values for --network-plugin and --enable-default-cni based on runtime.
		selectedEnableDefaultCNI := viper.GetBool(enableDefaultCNI)
		selectedNetworkPlugin := viper.GetString(networkPlugin)
		if r.DefaultCNI() && !cmd.Flags().Changed(networkPlugin) {
			selectedNetworkPlugin = "cni"
			if !cmd.Flags().Changed(enableDefaultCNI) {
				selectedEnableDefaultCNI = true
			}
		}

		repository := viper.GetString(imageRepository)
		mirrorCountry := strings.ToLower(viper.GetString(imageMirrorCountry))
		if strings.ToLower(repository) == "auto" || mirrorCountry != "" {
			found, autoSelectedRepository, err := selectImageRepository(mirrorCountry, semver.MustParse(strings.TrimPrefix(k8sVersion, version.VersionPrefix)))
			if err != nil {
				exit.WithError("Failed to check main repository and mirrors for images", err)
			}

			if !found {
				if autoSelectedRepository == "" {
					exit.WithCodeT(exit.Failure, "None of the known repositories is accessible. Consider specifying an alternative image repository with --image-repository flag")
				} else {
					out.WarningT("None of the known repositories in your location are accessible. Using {{.image_repository_name}} as fallback.", out.V{"image_repository_name": autoSelectedRepository})
				}
			}

			repository = autoSelectedRepository
		}

		if cmd.Flags().Changed(imageRepository) || cmd.Flags().Changed(imageMirrorCountry) {
			out.T(out.SuccessType, "Using image repository {{.name}}", out.V{"name": repository})
		}

		cc = config.ClusterConfig{
			Name:                    ClusterFlagValue(),
			KeepContext:             viper.GetBool(keepContext),
			EmbedCerts:              viper.GetBool(embedCerts),
			MinikubeISO:             viper.GetString(isoURL),
			Memory:                  mem,
			CPUs:                    viper.GetInt(cpus),
			DiskSize:                diskSize,
			Driver:                  drvName,
			HyperkitVpnKitSock:      viper.GetString(vpnkitSock),
			HyperkitVSockPorts:      viper.GetStringSlice(vsockPorts),
			NFSShare:                viper.GetStringSlice(nfsShare),
			NFSSharesRoot:           viper.GetString(nfsSharesRoot),
			DockerEnv:               config.DockerEnv,
			DockerOpt:               config.DockerOpt,
			InsecureRegistry:        insecureRegistry,
			RegistryMirror:          registryMirror,
			HostOnlyCIDR:            viper.GetString(hostOnlyCIDR),
			HypervVirtualSwitch:     viper.GetString(hypervVirtualSwitch),
			HypervUseExternalSwitch: viper.GetBool(hypervUseExternalSwitch),
			HypervExternalAdapter:   viper.GetString(hypervExternalAdapter),
			KVMNetwork:              viper.GetString(kvmNetwork),
			KVMQemuURI:              viper.GetString(kvmQemuURI),
			KVMGPU:                  viper.GetBool(kvmGPU),
			KVMHidden:               viper.GetBool(kvmHidden),
			DisableDriverMounts:     viper.GetBool(disableDriverMounts),
			UUID:                    viper.GetString(uuid),
			NoVTXCheck:              viper.GetBool(noVTXCheck),
			DNSProxy:                viper.GetBool(dnsProxy),
			HostDNSResolver:         viper.GetBool(hostDNSResolver),
			HostOnlyNicType:         viper.GetString(hostOnlyNicType),
			NatNicType:              viper.GetString(natNicType),
			KubernetesConfig: config.KubernetesConfig{
				KubernetesVersion:      k8sVersion,
				ClusterName:            ClusterFlagValue(),
				APIServerName:          viper.GetString(apiServerName),
				APIServerNames:         apiServerNames,
				APIServerIPs:           apiServerIPs,
				DNSDomain:              viper.GetString(dnsDomain),
				FeatureGates:           viper.GetString(featureGates),
				ContainerRuntime:       viper.GetString(containerRuntime),
				CRISocket:              viper.GetString(criSocket),
				NetworkPlugin:          selectedNetworkPlugin,
				ServiceCIDR:            viper.GetString(serviceCIDR),
				ImageRepository:        repository,
				ExtraOptions:           config.ExtraOptions,
				ShouldLoadCachedImages: viper.GetBool(cacheImages),
				EnableDefaultCNI:       selectedEnableDefaultCNI,
				NodePort:               viper.GetInt(apiServerPort),
			},
		}
		cc.VerifyComponents = interpretWaitFlag(*cmd)
	}

	r, err := cruntime.New(cruntime.Config{Type: cc.KubernetesConfig.ContainerRuntime})
	if err != nil {
		return cc, config.Node{}, errors.Wrap(err, "new runtime manager")
	}

	// Feed Docker our host proxy environment by default, so that it can pull images
	// doing this for both new config and existing, in case proxy changed since previous start
	if _, ok := r.(*cruntime.Docker); ok && !cmd.Flags().Changed("docker-env") {
		setDockerProxy()
	}

	var kubeNodeName string
	if driver.BareMetal(cc.Driver) {
		kubeNodeName = "m01"
	}
	return createNode(cc, kubeNodeName)
}

// updateExistingConfigFromFlags will update the existing config from the flags - used on a second start
// skipping updating existing docker env , docker opt, InsecureRegistry, registryMirror, extra-config, apiserver-ips
func updateExistingConfigFromFlags(cmd *cobra.Command, existing *config.ClusterConfig) config.ClusterConfig { //nolint to supress cyclomatic complexity 45 of func `updateExistingConfigFromFlags` is high (> 30)
	validateFlags(cmd, existing.Driver)

	if cmd.Flags().Changed(containerRuntime) {
		existing.KubernetesConfig.ContainerRuntime = viper.GetString(containerRuntime)
	}

	if cmd.Flags().Changed(keepContext) {
		existing.KeepContext = viper.GetBool(keepContext)
	}

	if cmd.Flags().Changed(embedCerts) {
		existing.EmbedCerts = viper.GetBool(embedCerts)
	}

	if cmd.Flags().Changed(isoURL) {
		existing.MinikubeISO = viper.GetString(isoURL)
	}

	if cmd.Flags().Changed(memory) {
		memInMB, err := pkgutil.CalculateSizeInMB(viper.GetString(memory))
		if err != nil {
			glog.Warningf("error calculate memory size in mb : %v", err)
		}
		if memInMB != existing.Memory {
			out.WarningT("You cannot change the memory size for an exiting minikube cluster. Please first delete the cluster.")
		}

	}

	if cmd.Flags().Changed(cpus) {
		if viper.GetInt(cpus) != existing.CPUs {
			out.WarningT("You cannot change the CPUs for an exiting minikube cluster. Please first delete the cluster.")
		}
	}

	if cmd.Flags().Changed(humanReadableDiskSize) {
		memInMB, err := pkgutil.CalculateSizeInMB(viper.GetString(humanReadableDiskSize))
		if err != nil {
			glog.Warningf("error calculate disk size in mb : %v", err)
		}

		if memInMB != existing.DiskSize {
			out.WarningT("You cannot change the Disk size for an exiting minikube cluster. Please first delete the cluster.")
		}
	}

	if cmd.Flags().Changed(vpnkitSock) {
		existing.HyperkitVpnKitSock = viper.GetString(vpnkitSock)
	}

	if cmd.Flags().Changed(vsockPorts) {
		existing.HyperkitVSockPorts = viper.GetStringSlice(vsockPorts)
	}

	if cmd.Flags().Changed(nfsShare) {
		existing.NFSShare = viper.GetStringSlice(nfsShare)
	}

	if cmd.Flags().Changed(nfsSharesRoot) {
		existing.NFSSharesRoot = viper.GetString(nfsSharesRoot)
	}

	if cmd.Flags().Changed(hostOnlyCIDR) {
		existing.HostOnlyCIDR = viper.GetString(hostOnlyCIDR)
	}

	if cmd.Flags().Changed(hypervVirtualSwitch) {
		existing.HypervVirtualSwitch = viper.GetString(hypervVirtualSwitch)
	}

	if cmd.Flags().Changed(hypervUseExternalSwitch) {
		existing.HypervUseExternalSwitch = viper.GetBool(hypervUseExternalSwitch)
	}

	if cmd.Flags().Changed(hypervExternalAdapter) {
		existing.HypervExternalAdapter = viper.GetString(hypervExternalAdapter)
	}

	if cmd.Flags().Changed(kvmNetwork) {
		existing.KVMNetwork = viper.GetString(kvmNetwork)
	}

	if cmd.Flags().Changed(kvmQemuURI) {
		existing.KVMQemuURI = viper.GetString(kvmQemuURI)
	}

	if cmd.Flags().Changed(kvmGPU) {
		existing.KVMGPU = viper.GetBool(kvmGPU)
	}

	if cmd.Flags().Changed(kvmHidden) {
		existing.KVMHidden = viper.GetBool(kvmHidden)
	}

	if cmd.Flags().Changed(disableDriverMounts) {
		existing.DisableDriverMounts = viper.GetBool(disableDriverMounts)
	}

	if cmd.Flags().Changed(uuid) {
		existing.UUID = viper.GetString(uuid)
	}

	if cmd.Flags().Changed(noVTXCheck) {
		existing.NoVTXCheck = viper.GetBool(noVTXCheck)
	}

	if cmd.Flags().Changed(dnsProxy) {
		existing.DNSProxy = viper.GetBool(dnsProxy)
	}

	if cmd.Flags().Changed(hostDNSResolver) {
		existing.HostDNSResolver = viper.GetBool(hostDNSResolver)
	}

	if cmd.Flags().Changed(hostOnlyNicType) {
		existing.HostOnlyNicType = viper.GetString(hostOnlyNicType)
	}

	if cmd.Flags().Changed(natNicType) {
		existing.NatNicType = viper.GetString(natNicType)
	}

	if cmd.Flags().Changed(kubernetesVersion) {
		existing.KubernetesConfig.KubernetesVersion = viper.GetString(kubernetesVersion)
	}

	if cmd.Flags().Changed(apiServerName) {
		existing.KubernetesConfig.APIServerName = viper.GetString(apiServerName)
	}

	if cmd.Flags().Changed("apiserver-names") {
		existing.KubernetesConfig.APIServerNames = viper.GetStringSlice("apiserver-names")
	}

	if cmd.Flags().Changed(apiServerPort) {
		existing.KubernetesConfig.NodePort = viper.GetInt(apiServerPort)
	}

	// pre minikube 1.9.2 cc.KubernetesConfig.NodePort was not populated.
	// in minikube config there were two fields for api server port.
	// one in cc.KubernetesConfig.NodePort and one in cc.Nodes.Port
	// this makes sure api server port not be set as 0!
	if existing.KubernetesConfig.NodePort == 0 {
		existing.KubernetesConfig.NodePort = viper.GetInt(apiServerPort)
	}

	if cmd.Flags().Changed(dnsDomain) {
		existing.KubernetesConfig.DNSDomain = viper.GetString(dnsDomain)
	}

	if cmd.Flags().Changed(featureGates) {
		existing.KubernetesConfig.FeatureGates = viper.GetString(featureGates)
	}

	if cmd.Flags().Changed(containerRuntime) {
		existing.KubernetesConfig.ContainerRuntime = viper.GetString(containerRuntime)
	}

	if cmd.Flags().Changed(criSocket) {
		existing.KubernetesConfig.CRISocket = viper.GetString(criSocket)
	}

	if cmd.Flags().Changed(criSocket) {
		existing.KubernetesConfig.NetworkPlugin = viper.GetString(criSocket)
	}

	if cmd.Flags().Changed(networkPlugin) {
		existing.KubernetesConfig.NetworkPlugin = viper.GetString(networkPlugin)
	}

	if cmd.Flags().Changed(serviceCIDR) {
		existing.KubernetesConfig.ServiceCIDR = viper.GetString(serviceCIDR)
	}

	if cmd.Flags().Changed(cacheImages) {
		existing.KubernetesConfig.ShouldLoadCachedImages = viper.GetBool(cacheImages)
	}

	if cmd.Flags().Changed(imageRepository) {
		existing.KubernetesConfig.ImageRepository = viper.GetString(imageRepository)
	}

	if cmd.Flags().Changed(enableDefaultCNI) {
		existing.KubernetesConfig.EnableDefaultCNI = viper.GetBool(enableDefaultCNI)
	}

	if cmd.Flags().Changed(waitComponents) {
		existing.VerifyComponents = interpretWaitFlag(*cmd)
	}

	return *existing
}

// interpretWaitFlag interprets the wait flag and respects the legacy minikube users
// returns map of components to wait for
func interpretWaitFlag(cmd cobra.Command) map[string]bool {
	if !cmd.Flags().Changed(waitComponents) {
		glog.Infof("Wait components to verify : %+v", kverify.DefaultComponents)
		return kverify.DefaultComponents
	}

	waitFlags, err := cmd.Flags().GetStringSlice(waitComponents)
	if err != nil {
		glog.Warningf("Failed to read --wait from flags: %v.\n Moving on will use the default wait components: %+v", err, kverify.DefaultComponents)
		return kverify.DefaultComponents
	}

	if len(waitFlags) == 1 {
		// respecting legacy flag before minikube 1.9.0, wait flag was boolean
		if waitFlags[0] == "false" || waitFlags[0] == "none" {
			glog.Infof("Waiting for no components: %+v", kverify.NoComponents)
			return kverify.NoComponents
		}
		// respecting legacy flag before minikube 1.9.0, wait flag was boolean
		if waitFlags[0] == "true" || waitFlags[0] == "all" {
			glog.Infof("Waiting for all components: %+v", kverify.AllComponents)
			return kverify.AllComponents
		}
	}

	waitComponents := kverify.NoComponents
	for _, wc := range waitFlags {
		seen := false
		for _, valid := range kverify.AllComponentsList {
			if wc == valid {
				waitComponents[wc] = true
				seen = true
				continue
			}
		}
		if !seen {
			glog.Warningf("The value %q is invalid for --wait flag. valid options are %q", wc, strings.Join(kverify.AllComponentsList, ","))
		}
	}
	glog.Infof("Waiting for components: %+v", waitComponents)
	return waitComponents
}<|MERGE_RESOLUTION|>--- conflicted
+++ resolved
@@ -99,11 +99,8 @@
 	nodes                   = "nodes"
 	preload                 = "preload"
 	deleteOnFailure         = "delete-on-failure"
-<<<<<<< HEAD
 	forceSystemd            = "force-systemd"
-=======
 	kicBaseImage            = "base-image"
->>>>>>> 6bed90c4
 )
 
 // initMinikubeFlags includes commandline flags for minikube.
