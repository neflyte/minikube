--- conflicted
+++ resolved
@@ -49,25 +49,15 @@
 	}
 }
 
-<<<<<<< HEAD
-func configure(mc config.ClusterConfig, n config.Node) (interface{}, error) {
-	return kic.NewDriver(kic.Config{
-		MachineName:   driver.MachineName(mc.Name, n.Name),
-=======
 func configure(cc config.ClusterConfig, n config.Node) (interface{}, error) {
 	return kic.NewDriver(kic.Config{
 		MachineName:   driver.MachineName(cc, n),
->>>>>>> ba199678
 		StorePath:     localpath.MiniPath(),
 		ImageDigest:   strings.Split(kic.BaseImage, "@")[0], // for podman does not support docker images references with both a tag and digest.
 		CPU:           cc.CPUs,
 		Memory:        cc.Memory,
 		OCIBinary:     oci.Podman,
-<<<<<<< HEAD
-		APIServerPort: n.Port,
-=======
 		APIServerPort: cc.Nodes[0].Port,
->>>>>>> ba199678
 	}), nil
 }
 
